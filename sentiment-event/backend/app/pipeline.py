--- conflicted
+++ resolved
@@ -1,11 +1,4 @@
-<<<<<<< HEAD
-"""High level pipeline routines for scraping and analyzing tweets.
-
-Supports both Twitter (original) and Reddit (alternative) as data sources.
-"""
-=======
 """High level pipeline routines for scraping and analyzing user content."""
->>>>>>> 7f466250
 
 from __future__ import annotations
 
@@ -16,12 +9,8 @@
 from .config import settings
 from .database import get_session
 from .models import Tweet
-<<<<<<< HEAD
-from .scraper import scrape_and_persist  # Twitter scraper (original)
-from . import scraper_reddit  # Reddit scraper (alternative)
-=======
 from .scraper import ScrapeResult, scrape_and_persist, update_export_with_sentiment
->>>>>>> 7f466250
+from . import scraper_reddit
 from .sentiment import get_analyzer
 
 
@@ -60,17 +49,19 @@
     return updated
 
 
-<<<<<<< HEAD
-def scrape(keyword: str, limit: Optional[int] = None) -> int:
-    """Scrape new tweets for a keyword and persist them (Twitter source)."""
-    return scrape_and_persist(keyword, limit=limit or settings.scrape_limit)
+def scrape(keyword: str, limit: Optional[int] = None) -> ScrapeResult:
+    """Scrape new content for a keyword, honoring cached exports when available."""
+    effective_limit = limit or settings.scrape_limit
+    return scrape_and_persist(keyword, limit=effective_limit)
 
 
-def scrape_and_analyze(keyword: str, limit: Optional[int] = None) -> tuple[int, int]:
-    """Scrape tweets and immediately analyze the new content (Twitter source)."""
-    stored = scrape(keyword, limit=limit)
-    analyzed = analyze_pending(keyword=keyword)
-    return stored, analyzed
+def scrape_and_analyze(keyword: str, limit: Optional[int] = None) -> tuple[ScrapeResult, int]:
+    """Scrape content and immediately analyze the new entries when needed."""
+    scrape_result = scrape(keyword, limit=limit)
+    analyzed = 0 if scrape_result.used_cache else analyze_pending(keyword=keyword)
+    if scrape_result.export_path:
+        update_export_with_sentiment(scrape_result.export_path)
+    return scrape_result, analyzed
 
 
 # ============================================================================
@@ -104,19 +95,4 @@
     """
     stored = scrape_reddit(keyword, limit=limit, subreddit=subreddit)
     analyzed = analyze_pending()
-    return stored, analyzed
-=======
-def scrape(keyword: str, limit: Optional[int] = None) -> ScrapeResult:
-    """Scrape new content for a keyword, honoring cached exports when available."""
-    effective_limit = limit or settings.scrape_limit
-    return scrape_and_persist(keyword, limit=effective_limit)
-
-
-def scrape_and_analyze(keyword: str, limit: Optional[int] = None) -> tuple[ScrapeResult, int]:
-    """Scrape content and immediately analyze the new entries when needed."""
-    scrape_result = scrape(keyword, limit=limit)
-    analyzed = 0 if scrape_result.used_cache else analyze_pending(keyword=keyword)
-    if scrape_result.export_path:
-        update_export_with_sentiment(scrape_result.export_path)
-    return scrape_result, analyzed
->>>>>>> 7f466250
+    return stored, analyzed